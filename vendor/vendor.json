--- conflicted
+++ resolved
@@ -13,27 +13,6 @@
 		{
 			"checksumSHA1": "ntK9uWj6tVf/jSFsQiGezSsr9dM=",
 			"path": "github.com/Azure/azure-sdk-for-go/arm/compute",
-			"revision": "eae258195456be76b2ec9ad2ee2ab63cdda365d9",
-			"revisionTime": "2018-01-09T21:59:56Z",
-			"version": "v12.2.0-beta",
-			"versionExact": "v12.2.0-beta"
-		},
-		{
-<<<<<<< HEAD
-			"checksumSHA1": "IedxDiI9EV0mSaxf4eNtK92crZY=",
-			"path": "github.com/Azure/azure-sdk-for-go/arm/containerinstance",
-			"revision": "eae258195456be76b2ec9ad2ee2ab63cdda365d9",
-			"revisionTime": "2018-01-09T21:59:56Z",
-			"version": "v12.2.0-beta",
-			"versionExact": "v12.2.0-beta"
-		},
-		{
-			"checksumSHA1": "qC39cfKej1D75HsDIySK3bcXUeg=",
-			"path": "github.com/Azure/azure-sdk-for-go/arm/containerregistry",
-=======
-			"checksumSHA1": "bZvdO5h22oZJFrnYK5jaSyDdFAQ=",
-			"path": "github.com/Azure/azure-sdk-for-go/arm/cosmos-db",
->>>>>>> d1dc988c
 			"revision": "eae258195456be76b2ec9ad2ee2ab63cdda365d9",
 			"revisionTime": "2018-01-09T21:59:56Z",
 			"version": "v12.2.0-beta",
